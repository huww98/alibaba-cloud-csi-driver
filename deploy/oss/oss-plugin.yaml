--- conflicted
+++ resolved
@@ -54,11 +54,7 @@
         args:
         - "--endpoint=$(CSI_ENDPOINT)"
         - "--v=5"
-<<<<<<< HEAD
         - "--driver=ossplugin.csi.alibabacloud.com"
-=======
-        - "--nodeid=%(KUBE_NODE_NAME)"
->>>>>>> 6b66a35c
         env:
         - name: CSI_ENDPOINT
           value: unix://var/lib/kubelet/plugins/ossplugin.csi.alibabacloud.com/csi.sock
