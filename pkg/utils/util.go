/*
Copyright 2019 The Kubernetes Authors.

Licensed under the Apache License, Version 2.0 (the "License");
you may not use this file except in compliance with the License.
You may obtain a copy of the License at

    http://www.apache.org/licenses/LICENSE-2.0

Unless required by applicable law or agreed to in writing, software
distributed under the License is distributed on an "AS IS" BASIS,
WITHOUT WARRANTIES OR CONDITIONS OF ANY KIND, either express or implied.
See the License for the specific language governing permissions and
limitations under the License.
*/

package utils

import (
	"context"
	"encoding/json"
	"errors"
	"fmt"
	"io"
	"io/fs"
	"io/ioutil"
	utilexec "k8s.io/utils/exec"
	"k8s.io/utils/mount"
	"net"
	"net/http"
	"os"
	"os/exec"
	"path"
	"path/filepath"
	"reflect"
	"regexp"
	"strings"
	"sync"
	"syscall"
	"time"

	"github.com/aliyun/alibaba-cloud-sdk-go/services/ecs"
	"github.com/container-storage-interface/spec/lib/go/csi"
	"github.com/go-ping/ping"
	log "github.com/sirupsen/logrus"
	"google.golang.org/grpc/codes"
	"google.golang.org/grpc/status"
	v1 "k8s.io/api/core/v1"
	"k8s.io/apimachinery/pkg/api/resource"
	metav1 "k8s.io/apimachinery/pkg/apis/meta/v1"
	"k8s.io/client-go/kubernetes"
	"k8s.io/client-go/kubernetes/scheme"
	v1core "k8s.io/client-go/kubernetes/typed/core/v1"
	"k8s.io/client-go/tools/clientcmd"
	"k8s.io/client-go/tools/record"
	k8svol "k8s.io/kubernetes/pkg/volume"
	k8sfs "k8s.io/kubernetes/pkg/volume/util/fs"

	"github.com/kubernetes-sigs/alibaba-cloud-csi-driver/pkg/options"
	k8smount "k8s.io/mount-utils"
)

// DefaultOptions used for global ak
type DefaultOptions struct {
	Global struct {
		KubernetesClusterTag string
		AccessKeyID          string `json:"accessKeyID"`
		AccessKeySecret      string `json:"accessKeySecret"`
		Region               string `json:"region"`
	}
}

const (
	// UserAKID is user AK ID
	UserAKID = "/etc/.volumeak/akId"
	// UserAKSecret is user AK Secret
	UserAKSecret = "/etc/.volumeak/akSecret"
	// MetadataURL is metadata url
	MetadataURL = "http://100.100.100.200/latest/meta-data/"
	// RegionIDTag is region id
	RegionIDTag = "region-id"
	// InstanceIDTag is instance id
	InstanceIDTag = "instance-id"
	// DefaultRegion is default region
	DefaultRegion = "cn-hangzhou"
	// CsiPluginRunTimeFlagFile tag
	CsiPluginRunTimeFlagFile = "../alibabacloudcsiplugin.json"
	// RuncRunTimeTag tag
	RuncRunTimeTag = "runc"
	// RunvRunTimeTag tag
	RunvRunTimeTag = "runv"
	// ServiceType tag
	ServiceType = "SERVICE_TYPE"
	// PluginService represents the csi-plugin type.
	PluginService = "plugin"
	// ProvisionerService represents the csi-provisioner type.
	ProvisionerService = "provisioner"
	// InstallSnapshotCRD tag
	InstallSnapshotCRD = "INSTALL_SNAPSHOT_CRD"
	// MetadataMaxRetrycount ...
	MetadataMaxRetrycount = 4
	// VolDataFileName file
	VolDataFileName = "vol_data.json"
	// fsckErrorsCorrected tag
	fsckErrorsCorrected = 1
	// fsckErrorsUncorrected tag
	fsckErrorsUncorrected = 4

	// NsenterCmd is the nsenter command
	NsenterCmd = "nsenter --mount=/proc/1/ns/mnt --ipc=/proc/1/ns/ipc --net=/proc/1/ns/net --uts=/proc/1/ns/uts "

	// socketPath is path of connector sock
	socketPath = "/host/etc/csi-tool/connector.sock"
)

// KubernetesAlicloudIdentity set a identity label
var KubernetesAlicloudIdentity = fmt.Sprintf("Kubernetes.Alicloud/CsiPlugin")

var (
	// NodeAddrMap map for NodeID and its Address
	NodeAddrMap = map[string]string{}
	// NodeAddrMutex Mutex for NodeAddr map
	NodeAddrMutex sync.RWMutex
)

// RoleAuth define STS Token Response
type RoleAuth struct {
	AccessKeyID     string
	AccessKeySecret string
	Expiration      time.Time
	SecurityToken   string
	LastUpdated     time.Time
	Code            string
}

// CreateEvent is create events
func CreateEvent(recorder record.EventRecorder, objectRef *v1.ObjectReference, eventType string, reason string, err string) {
	recorder.Event(objectRef, eventType, reason, err)
}

// NewEventRecorder is create snapshots event recorder
func NewEventRecorder() record.EventRecorder {
	cfg, err := clientcmd.BuildConfigFromFlags(options.MasterURL, options.Kubeconfig)
	if err != nil {
		log.Fatalf("Error building kubeconfig: %s", err.Error())
	}
	clientset, err := kubernetes.NewForConfig(cfg)
	if err != nil {
		log.Fatalf("NewControllerServer: Failed to create client: %v", err)
	}
	broadcaster := record.NewBroadcaster()
	broadcaster.StartLogging(log.Infof)
	source := v1.EventSource{Component: "csi-controller-server"}
	if broadcaster != nil {
		sink := &v1core.EventSinkImpl{
			Interface: v1core.New(clientset.CoreV1().RESTClient()).Events(""),
		}
		broadcaster.StartRecordingToSink(sink)
	}
	return broadcaster.NewRecorder(scheme.Scheme, source)
}

// Succeed return a Succeed Result
func Succeed(a ...interface{}) Result {
	return Result{
		Status:  "Success",
		Message: fmt.Sprint(a...),
	}
}

// NotSupport return a NotSupport Result
func NotSupport(a ...interface{}) Result {
	return Result{
		Status:  "Not supported",
		Message: fmt.Sprint(a...),
	}
}

// Fail return a Fail Result
func Fail(a ...interface{}) Result {
	return Result{
		Status:  "Failure",
		Message: fmt.Sprint(a...),
	}
}

// Result struct definition
type Result struct {
	Status  string `json:"status"`
	Message string `json:"message,omitempty"`
	Device  string `json:"device,omitempty"`
}

// CommandRunFunc define the run function in utils for ut
type CommandRunFunc func(cmd string) (string, error)

// Run command
func Run(cmd string) (string, error) {
	arr := strings.Split(cmd, " ")
	withArgs := false
	if len(arr) >= 2 {
		withArgs = true
	}

	name := arr[0]
	var args []string
	err := CheckCmd(cmd, name)
	if err != nil {
		return "", err
	}
	if withArgs {
		args := arr[1:]
		err = CheckCmdArgs(cmd, args...)
		if err != nil {
			return "", err
		}
	}
	safeMount := mount.SafeFormatAndMount{
		Interface: mount.New(""),
		Exec:      utilexec.New(),
	}
	var command utilexec.Cmd
	if withArgs {
		command = safeMount.Exec.Command(name, args...)
	} else {
		command = safeMount.Exec.Command(name)
	}

	stdout, err := command.CombinedOutput()
	if err != nil {
<<<<<<< HEAD
		return "", fmt.Errorf("Failed to exec command:%s, name:%s, args:%+v, stdout:%s, stderr:%s", cmd, name, args, string(stdout), err.Error())
=======
		return "", fmt.Errorf("Failed to exec cmd: " + cmd + ", stdout: " + string(stdout) + ", stderr: " + err.Error())
>>>>>>> 1cb3c8fb
	}
	log.Infof("Exec command %s is successfully.", cmd)
	return string(stdout), nil
}

func RunWithFilter(cmd string, filter ...string) ([]string, error) {
	ans := make([]string, 0)
	stdout, err := Run(cmd)
	if err != nil {
		return nil, err
	}
	stdoutArr := strings.Split(string(stdout), "\n")
	for _, stdout := range stdoutArr {
		find := true
		for _, f := range filter {
			if !strings.Contains(stdout, f) {
				find = false
			}
		}
		if find {
			ans = append(ans, stdout)
		}
	}
	return ans, nil
}

// RunTimeout tag
func RunTimeout(cmd string, timeout int) error {
	ctx := context.Background()
	if timeout > 0 {
		var cancel context.CancelFunc
		ctx, cancel = context.WithTimeout(context.Background(), time.Duration(timeout)*time.Second)
		defer cancel()
	}

	cmdCont := exec.CommandContext(ctx, "sh", "-c", cmd)
	if err := cmdCont.Run(); err != nil {
		return err
	}
	return nil
}

// CreateDest create de destination dir
func CreateDest(dest string) error {
	fi, err := os.Lstat(dest)

	if os.IsNotExist(err) {
		if err := os.MkdirAll(dest, 0777); err != nil {
			return err
		}
	} else if err != nil {
		return err
	}

	if fi != nil && !fi.IsDir() {
		return fmt.Errorf("%v already exist but it's not a directory", dest)
	}
	return nil
}

// CreateDestInHost create host dest directory
func CreateDestInHost(dest string) error {
	cmd := fmt.Sprintf("%s mkdir -p %s", NsenterCmd, dest)
	_, err := Run(cmd)
	if err != nil {
		return err
	}
	return nil
}

// IsLikelyNotMountPoint return status of mount point,this function fix IsMounted return 0 bug
// IsLikelyNotMountPoint determines if a directory is not a mountpoint.
// It is fast but not necessarily ALWAYS correct. If the path is in fact
// a bind mount from one part of a mount to another it will not be detected.
// It also can not distinguish between mountpoints and symbolic links.
// mkdir /tmp/a /tmp/b; mount --bind /tmp/a /tmp/b; IsLikelyNotMountPoint("/tmp/b")
// will return true. When in fact /tmp/b is a mount point. If this situation
// is of interest to you, don't use this function...
func IsLikelyNotMountPoint(file string) (bool, error) {
	stat, err := os.Stat(file)
	if err != nil {
		return true, err
	}
	rootStat, err := os.Stat(filepath.Dir(strings.TrimSuffix(file, "/")))
	if err != nil {
		return true, err
	}
	// If the directory has a different device as parent, then it is a mountpoint.
	if stat.Sys().(*syscall.Stat_t).Dev != rootStat.Sys().(*syscall.Stat_t).Dev {
		return false, nil
	}

	return true, nil
}

// IsMounted return status of mount operation
func IsMounted(mountPath string) bool {
	stdout, err := RunWithFilter("mount", mountPath)
	if err != nil {
		log.Infof("IsMounted: Exec command mount is failed, err: %s, %s", stdout, err.Error())
		return false
	}
	if len(stdout) == 0 {
		return false
	}
	return true
}

// IsMountedInHost return status of host mounted or not
func IsMountedInHost(mountPath string) bool {
	cmd := fmt.Sprintf("%s mount", NsenterCmd)
	stdout, err := RunWithFilter(cmd, mountPath)
	if err != nil {
		log.Infof("IsMounted: Exec command %s is failed, err: %s", cmd, err.Error())
		return false
	}
	if len(stdout) == 0 {
		return false
	}
	return true
}

// UmountInHost do an unmount operation
func UmountInHost(mountPath string) error {
	cmd := fmt.Sprintf("%s umount %s", NsenterCmd, mountPath)
	_, err := Run(cmd)
	if err != nil {
		return err
	}
	return nil
}

// Umount do an unmount operation
func Umount(mountPath string) error {
	cmd := fmt.Sprintf("umount %s", mountPath)
	_, err := Run(cmd)
	if err != nil {
		return err
	}
	return nil
}

// IsFileExisting check file exist in volume driver or not
func IsFileExisting(filename string) bool {
	_, err := os.Stat(filename)
	if err == nil {
		return true
	}
	if os.IsNotExist(err) {
		return false
	}
	return true
}

// GetRegionAndInstanceID get region and instanceID object
func GetRegionAndInstanceID() (string, string, error) {
	regionID, err := GetMetaData(RegionIDTag)
	if err != nil {
		return "", "", err
	}
	instanceID, err := GetMetaData(InstanceIDTag)
	if err != nil {
		return "", "", err
	}
	return regionID, instanceID, nil
}

// GetMetaData get metadata from ecs meta-server
func GetMetaData(resource string) (string, error) {
	resp, err := http.Get(MetadataURL + resource)
	if err != nil {
		return "", err
	}
	defer resp.Body.Close()
	body, err := ioutil.ReadAll(resp.Body)
	if err != nil {
		return "", err
	}
	return string(body), nil
}

// RetryGetMetaData ...
func RetryGetMetaData(resource string) string {
	var nodeID string
	for i := 0; i < MetadataMaxRetrycount; i++ {
		nodeID, _ = GetMetaData(resource)
		if nodeID != "" && !strings.Contains(nodeID, "Error 500 Internal Server Error") {
			break
		}
		time.Sleep(1 * time.Second)
	}
	if nodeID == "" || strings.Contains(nodeID, "Error 500 Internal Server Error") {
		log.Fatalf("RetryGetMetadata: failed to get instanceId: %s from metadataserver %s after 4 retrys", nodeID, MetadataURL+resource)
	}
	log.Infof("RetryGetMetaData: successful get metadata %v: %v", resource, nodeID)
	return nodeID
}

// GetRegionIDAndInstanceID get regionID and instanceID object
func GetRegionIDAndInstanceID(nodeName string) (string, string, error) {
	strs := strings.SplitN(nodeName, ".", 2)
	if len(strs) < 2 {
		return "", "", fmt.Errorf("failed to get regionID and instanceId from nodeName")
	}
	return strs[0], strs[1], nil
}

// ReadJSONFile return a json object
func ReadJSONFile(file string) (map[string]string, error) {
	jsonObj := map[string]string{}
	raw, err := ioutil.ReadFile(file)
	if err != nil {
		return nil, err
	}
	err = json.Unmarshal(raw, &jsonObj)
	if err != nil {
		return nil, err
	}
	return jsonObj, nil
}

// NewEcsClient create a ecsClient object
func NewEcsClient(ac AccessControl) (ecsClient *ecs.Client) {
	var err error
	switch ac.UseMode {
	case AccessKey:
		ecsClient, err = ecs.NewClientWithAccessKey(DefaultRegion, ac.AccessKeyID, ac.AccessKeySecret)
	case Credential:
		ecsClient, err = ecs.NewClientWithOptions(DefaultRegion, ac.Config, ac.Credential)
	default:
		ecsClient, err = ecs.NewClientWithStsToken(DefaultRegion, ac.AccessKeyID, ac.AccessKeySecret, ac.StsToken)

	}

	if err != nil {
		return nil
	}
	return
}

// IsDir check file is directory
func IsDir(path string) bool {
	s, err := os.Stat(path)
	if err != nil {
		return false
	}
	return s.IsDir()
}

// GetMetrics get path metric
func GetMetrics(path string) (*csi.NodeGetVolumeStatsResponse, error) {
	if path == "" {
		return nil, fmt.Errorf("getMetrics No path given")
	}
	available, capacity, usage, inodes, inodesFree, inodesUsed, err := k8sfs.FsInfo(path)
	if err != nil {
		return nil, err
	}

	metrics := &k8svol.Metrics{Time: metav1.Now()}
	metrics.Available = resource.NewQuantity(available, resource.BinarySI)
	metrics.Capacity = resource.NewQuantity(capacity, resource.BinarySI)
	metrics.Used = resource.NewQuantity(usage, resource.BinarySI)
	metrics.Inodes = resource.NewQuantity(inodes, resource.BinarySI)
	metrics.InodesFree = resource.NewQuantity(inodesFree, resource.BinarySI)
	metrics.InodesUsed = resource.NewQuantity(inodesUsed, resource.BinarySI)

	metricAvailable, ok := (*(metrics.Available)).AsInt64()
	if !ok {
		log.Errorf("failed to fetch available bytes for target: %s", path)
		return nil, status.Error(codes.Unknown, "failed to fetch available bytes")
	}
	metricCapacity, ok := (*(metrics.Capacity)).AsInt64()
	if !ok {
		log.Errorf("failed to fetch capacity bytes for target: %s", path)
		return nil, status.Error(codes.Unknown, "failed to fetch capacity bytes")
	}
	metricUsed, ok := (*(metrics.Used)).AsInt64()
	if !ok {
		log.Errorf("failed to fetch used bytes for target %s", path)
		return nil, status.Error(codes.Unknown, "failed to fetch used bytes")
	}
	metricInodes, ok := (*(metrics.Inodes)).AsInt64()
	if !ok {
		log.Errorf("failed to fetch available inodes for target %s", path)
		return nil, status.Error(codes.Unknown, "failed to fetch available inodes")
	}
	metricInodesFree, ok := (*(metrics.InodesFree)).AsInt64()
	if !ok {
		log.Errorf("failed to fetch free inodes for target: %s", path)
		return nil, status.Error(codes.Unknown, "failed to fetch free inodes")
	}
	metricInodesUsed, ok := (*(metrics.InodesUsed)).AsInt64()
	if !ok {
		log.Errorf("failed to fetch used inodes for target: %s", path)
		return nil, status.Error(codes.Unknown, "failed to fetch used inodes")
	}

	return &csi.NodeGetVolumeStatsResponse{
		Usage: []*csi.VolumeUsage{
			{
				Available: metricAvailable,
				Total:     metricCapacity,
				Used:      metricUsed,
				Unit:      csi.VolumeUsage_BYTES,
			},
			{
				Available: metricInodesFree,
				Total:     metricInodes,
				Used:      metricInodesUsed,
				Unit:      csi.VolumeUsage_INODES,
			},
		},
	}, nil
}

// GetFileContent get file content
func GetFileContent(fileName string) string {
	volumeFile := path.Join(fileName)
	if !IsFileExisting(volumeFile) {
		return ""
	}
	value, err := ioutil.ReadFile(volumeFile)
	if err != nil {
		return ""
	}
	devicePath := strings.TrimSpace(string(value))
	return devicePath
}

// WriteJSONFile save json data to file
func WriteJSONFile(obj interface{}, file string) error {
	maps := make(map[string]interface{})
	t := reflect.TypeOf(obj)
	v := reflect.ValueOf(obj)
	for i := 0; i < v.NumField(); i++ {
		if v.Field(i).String() != "" {
			maps[t.Field(i).Name] = v.Field(i).String()
		}
	}
	rankingsJSON, _ := json.Marshal(maps)
	if err := ioutil.WriteFile(file, rankingsJSON, 0644); err != nil {
		return err
	}
	return nil
}

// GetPodRunTime Get Pod runtimeclass config
// Default as runc.
func GetPodRunTime(req *csi.NodePublishVolumeRequest, clientSet *kubernetes.Clientset) (string, error) {
	// if pod name namespace is empty, use default
	podName, nameSpace := "", ""
	if value, ok := req.VolumeContext["csi.storage.k8s.io/pod.name"]; ok {
		podName = value
	}
	if value, ok := req.VolumeContext["csi.storage.k8s.io/pod.namespace"]; ok {
		nameSpace = value
	}
	if podName == "" || nameSpace == "" {
		log.Warnf("GetPodRunTime: Rreceive Request with Empty name or namespace: %s, %s", podName, nameSpace)
		return "", fmt.Errorf("GetPodRunTime: Rreceive Request with Empty name or namespace")
	}

	podInfo, err := clientSet.CoreV1().Pods(nameSpace).Get(context.Background(), podName, metav1.GetOptions{})
	if err != nil {
		log.Errorf("GetPodRunTime: Get PodInfo(%s, %s) with error: %s", podName, nameSpace, err.Error())
		return "", fmt.Errorf("GetPodRunTime: Get PodInfo(%s, %s) with error: %s", podName, nameSpace, err.Error())
	}
	runTimeValue := RuncRunTimeTag

	// check pod.Spec.RuntimeClassName == "runv"
	if podInfo.Spec.RuntimeClassName == nil {
		log.Infof("GetPodRunTime: Get without runtime(nil), %s, %s", podName, nameSpace)
	} else if *podInfo.Spec.RuntimeClassName == "" {
		log.Infof("GetPodRunTime: Get with empty runtime: %s, %s", podName, nameSpace)
	} else {
		log.Infof("GetPodRunTime: Get PodInfo Successful: %s, %s, with runtime: %s", podName, nameSpace, *podInfo.Spec.RuntimeClassName)
		if strings.TrimSpace(*podInfo.Spec.RuntimeClassName) == RunvRunTimeTag {
			runTimeValue = RunvRunTimeTag
		}
	}

	// Deprecated pouch为了支持k8s 1.12以前没有RuntimeClass的情况做的特殊逻辑，为了代码健壮性，这里做下支持
	if podInfo.Annotations["io.kubernetes.runtime"] == "kata-runtime" {
		log.Infof("RunTime: Send with runtime: %s, %s, %s", podName, nameSpace, "runv")
		runTimeValue = RunvRunTimeTag
	}

	// check Annotation[io.kubernetes.cri.untrusted-workload] = true
	if value, ok := podInfo.Annotations["io.kubernetes.cri.untrusted-workload"]; ok && strings.TrimSpace(value) == "true" {
		runTimeValue = RunvRunTimeTag
	}
	return runTimeValue, nil
}

// IsMountPointRunv check the mountpoint is runv style
func IsMountPointRunv(mountPoint string) bool {
	if IsMounted(mountPoint) {
		return false
	}
	mountFileName := filepath.Join(mountPoint, CsiPluginRunTimeFlagFile)
	if IsFileExisting(mountFileName) {
		mountInfo := GetFileContent(mountFileName)
		mountInfo = strings.ToLower(mountInfo)
		maps := map[string]string{}
		if err := json.Unmarshal([]byte(mountInfo), &maps); err != nil {
			return false
		}
		if value, ok := maps["mountfile"]; ok && value == mountFileName {
			if valuert, okrt := maps["runtime"]; okrt && valuert == "runv" {
				return true
			}
		}
	}
	return false
}

// Ping check network like shell ping command
func Ping(ipAddress string) (*ping.Statistics, error) {
	pinger, err := ping.NewPinger(ipAddress)
	if err != nil {
		return nil, err
	}
	pinger.SetPrivileged(true)
	pinger.Count = 1
	pinger.Timeout = time.Second * 2
	pinger.Run()
	stats := pinger.Statistics()
	return stats, nil
}

// IsDirTmpfs check path is tmpfs mounted or not
func IsDirTmpfs(path string) bool {
	cmd := fmt.Sprintf("findmnt %s -o FSTYPE -n", path)
	fsType, err := Run(cmd)
	if err == nil && strings.TrimSpace(fsType) == "tmpfs" {
		return true
	}
	return false
}

// WriteAndSyncFile behaves just like ioutil.WriteFile in the standard library,
// but calls Sync before closing the file. WriteAndSyncFile guarantees the data
// is synced if there is no error returned.
func WriteAndSyncFile(filename string, data []byte, perm os.FileMode) error {
	f, err := os.OpenFile(filename, os.O_WRONLY|os.O_CREATE|os.O_TRUNC, perm)
	if err != nil {
		return err
	}
	n, err := f.Write(data)
	if err == nil && n < len(data) {
		err = io.ErrShortWrite
	}
	if err == nil {
		err = Fsync(f)
	}
	if err1 := f.Close(); err == nil {
		err = err1
	}
	return err
}

// Fsync is a wrapper around file.Sync(). Special handling is needed on darwin platform.
func Fsync(f *os.File) error {
	return f.Sync()
}

// SetNodeAddrMap set map with mutex
func SetNodeAddrMap(key string, value string) {
	NodeAddrMutex.Lock()
	NodeAddrMap[key] = value
	NodeAddrMutex.Unlock()
}

// GetNodeAddr get node address
func GetNodeAddr(client kubernetes.Interface, node string, port string) (string, error) {
	ip, err := GetNodeIP(client, node)
	if err != nil {
		return "", err
	}
	return ip.String() + ":" + port, nil
}

// GetNodeIP get node address
func GetNodeIP(client kubernetes.Interface, nodeID string) (net.IP, error) {
	if value, ok := NodeAddrMap[nodeID]; ok && value != "" {
		return net.ParseIP(value), nil
	}
	node, err := client.CoreV1().Nodes().Get(context.Background(), nodeID, metav1.GetOptions{})
	if err != nil {
		return nil, err
	}
	addresses := node.Status.Addresses
	addressMap := make(map[v1.NodeAddressType][]v1.NodeAddress)
	for i := range addresses {
		addressMap[addresses[i].Type] = append(addressMap[addresses[i].Type], addresses[i])
	}
	if addresses, ok := addressMap[v1.NodeInternalIP]; ok {
		SetNodeAddrMap(nodeID, addresses[0].Address)
		return net.ParseIP(addresses[0].Address), nil
	}
	if addresses, ok := addressMap[v1.NodeExternalIP]; ok {
		SetNodeAddrMap(nodeID, addresses[0].Address)
		return net.ParseIP(addresses[0].Address), nil
	}
	return nil, fmt.Errorf("Node IP unknown; known addresses: %v", addresses)
}

// CheckParameterValidate is check parameter validating in csi-plugin
func CheckParameterValidate(inputs []string) bool {
	for _, input := range inputs {
		if matched, err := regexp.MatchString("^[A-Za-z0-9=._@:~/-]*$", input); err != nil || !matched {
			return false
		}
	}
	return true
}

// CheckQuotaPathValidate is check quota path validating in csi-plugin
func CheckQuotaPathValidate(kubeClient *kubernetes.Clientset, path string) error {
	pvName := filepath.Base(path)
	_, err := kubeClient.CoreV1().PersistentVolumes().Get(context.Background(), pvName, metav1.GetOptions{})
	if err != nil {
		log.Errorf("utils.CheckQuotaPathValidate %s cannot find volume, error: %s", path, err.Error())
		return err
	}
	return nil
}

// IsHostFileExist is check host file is existing in lvm
func IsHostFileExist(path string) bool {
	args := []string{NsenterCmd, "stat", path}
	cmd := strings.Join(args, " ")
	out, err := Run(cmd)
	if err != nil && strings.Contains(out, "No such file or directory") {
		return false
	}

	return true
}

// GetPvNameFormPodMnt get pv name
func GetPvNameFormPodMnt(mntPath string) string {
	if mntPath == "" {
		return ""
	}
	if strings.HasSuffix(mntPath, "/mount") {
		tmpPath := mntPath[0 : len(mntPath)-6]
		pvName := filepath.Base(tmpPath)
		return pvName
	}
	return ""
}

func DoMountInHost(mntCmd string) error {
	out, err := ConnectorRun(mntCmd)
	if err != nil {
		msg := fmt.Sprintf("Mount is failed in host, mntCmd:%s, err: %s, out: %s", mntCmd, err.Error(), out)
		log.Errorf(msg)
		return errors.New(msg)
	}
	return nil
}

// ConnectorRun Run shell command with host connector
// host connector is daemon running in host.
func ConnectorRun(cmd string) (string, error) {
	c, err := net.Dial("unix", socketPath)
	if err != nil {
		log.Errorf("Oss connector Dial error: %s", err.Error())
		return err.Error(), err
	}
	defer c.Close()

	_, err = c.Write([]byte(cmd))
	if err != nil {
		log.Errorf("Oss connector write error: %s", err.Error())
		return err.Error(), err
	}

	buf := make([]byte, 2048)
	n, err := c.Read(buf[:])
	response := string(buf[0:n])
	if strings.HasPrefix(response, "Success") {
		respstr := response[8:]
		return respstr, nil
	}
	return response, errors.New("Exec command error:" + response)
}

// AppendJSONData append map data to json file.
func AppendJSONData(dataFilePath string, appData map[string]string) error {
	curData, err := LoadJSONData(dataFilePath)
	if err != nil {
		return err
	}
	for key, value := range appData {
		if strings.HasPrefix(key, "csi.alibabacloud.com/") {
			curData[key] = value
		}
	}
	rankingsJSON, _ := json.Marshal(curData)
	if err := ioutil.WriteFile(dataFilePath, rankingsJSON, 0644); err != nil {
		return err
	}

	log.Infof("AppendJSONData: Json data file saved successfully [%s], content: %v", dataFilePath, curData)
	return nil
}

// LoadJSONData loads json info from specified json file
func LoadJSONData(dataFileName string) (map[string]string, error) {
	file, err := os.Open(dataFileName)
	if err != nil {
		return nil, fmt.Errorf("failed to open json data file [%s]: %v", dataFileName, err)
	}
	defer file.Close()
	data := map[string]string{}
	if err := json.NewDecoder(file).Decode(&data); err != nil {
		return nil, fmt.Errorf("failed to parse json data file [%s]: %v", dataFileName, err)
	}
	return data, nil
}

// IsKataInstall check kata daemon installed
func IsKataInstall() bool {
	if IsFileExisting("/host/etc/kata-containers") || IsFileExisting("/host/etc/kata-containers2") {
		return true
	}
	return false
}

// IsPathAvailiable
func IsPathAvailiable(path string) error {
	f, err := os.Open(path)
	if err != nil {
		return fmt.Errorf("Open Path (%s) with error: %v ", path, err)
	}
	defer f.Close()
	_, err = f.Readdirnames(1)
	if err != nil && err != io.EOF {
		return fmt.Errorf("Read Path (%s) with error: %v ", path, err)
	}
	return nil
}

func RemoveAll(deletePath string) error {
	return os.RemoveAll(deletePath)
}

func MkdirAll(path string, mode fs.FileMode) error {
	return os.MkdirAll(path, mode)
}

func WriteMetricsInfo(metricsPathPrefix string, req *csi.NodePublishVolumeRequest, metricsTop string, clientName string, storageBackendName string, fsName string) {
	podUIDPath := metricsPathPrefix + req.VolumeContext["csi.storage.k8s.io/pod.uid"] + "/"
	mountPointPath := podUIDPath + req.GetVolumeId() + "/"
	podInfoName := "pod_info"
	mountPointName := "mount_point_info"
	if !IsFileExisting(mountPointPath) {
		_ = MkdirAll(mountPointPath, os.FileMode(0755))
	}
	if !IsFileExisting(podUIDPath + podInfoName) {
		info := req.VolumeContext["csi.storage.k8s.io/pod.namespace"] + " " +
			req.VolumeContext["csi.storage.k8s.io/pod.name"] + " " +
			req.VolumeContext["csi.storage.k8s.io/pod.uid"] + " " +
			metricsTop
		_ = WriteAndSyncFile(podUIDPath+podInfoName, []byte(info), os.FileMode(0644))
	}

	if !IsFileExisting(mountPointPath + mountPointName) {
		info := clientName + " " +
			storageBackendName + " " +
			fsName + " " +
			req.GetVolumeId() + " " +
			req.TargetPath
		_ = WriteAndSyncFile(mountPointPath+mountPointName, []byte(info), os.FileMode(0644))
	}
}

// formatAndMount uses unix utils to format and mount the given disk
func FormatAndMount(diskMounter *k8smount.SafeFormatAndMount, source string, target string, fstype string, mkfsOptions []string, mountOptions []string) error {
	log.Infof("formatAndMount: mount options : %+v", mountOptions)
	readOnly := false
	for _, option := range mountOptions {
		if option == "ro" {
			readOnly = true
			break
		}
	}

	// check device fs
	mountOptions = append(mountOptions, "defaults")
	if !readOnly {
		// Run fsck on the disk to fix repairable issues, only do this for volumes requested as rw.
		args := []string{"-a", source}

		out, err := diskMounter.Exec.Command("fsck", args...).CombinedOutput()
		if err != nil {
			ee, isExitError := err.(utilexec.ExitError)
			switch {
			case err == utilexec.ErrExecutableNotFound:
				log.Warningf("'fsck' not found on system; continuing mount without running 'fsck'.")
			case isExitError && ee.ExitStatus() == fsckErrorsCorrected:
				log.Infof("Device %s has errors which were corrected by fsck.", source)
			case isExitError && ee.ExitStatus() == fsckErrorsUncorrected:
				return fmt.Errorf("'fsck' found errors on device %s but could not correct them: %s", source, string(out))
			case isExitError && ee.ExitStatus() > fsckErrorsUncorrected:
			}
		}
	}

	// Try to mount the disk
	mountErr := diskMounter.Interface.Mount(source, target, fstype, mountOptions)
	if mountErr != nil {
		// Mount failed. This indicates either that the disk is unformatted or
		// it contains an unexpected filesystem.
		existingFormat, err := diskMounter.GetDiskFormat(source)
		if err != nil {
			return err
		}
		if existingFormat == "" {
			if readOnly {
				// Don't attempt to format if mounting as readonly, return an error to reflect this.
				return errors.New("failed to mount unformatted volume as read only")
			}

			// Disk is unformatted so format it.
			args := []string{source}
			// Use 'ext4' as the default
			if len(fstype) == 0 {
				fstype = "ext4"
			}

			if fstype == "ext4" || fstype == "ext3" {
				args = []string{
					"-F",  // Force flag
					"-m0", // Zero blocks reserved for super-user
					source,
				}
				// add mkfs options
				if len(mkfsOptions) != 0 {
					args = []string{}
					for _, opts := range mkfsOptions {
						args = append(args, opts)
					}
					args = append(args, source)
				}
			}
			log.Infof("Disk %q appears to be unformatted, attempting to format as type: %q with options: %v", source, fstype, args)
			startT := time.Now()

			pvName := filepath.Base(source)
			_, err := diskMounter.Exec.Command("mkfs."+fstype, args...).CombinedOutput()
			log.Infof("Disk format finished, pvName: %s elapsedTime: %+v ms", pvName, time.Now().Sub(startT).Milliseconds())
			if err == nil {
				// the disk has been formatted successfully try to mount it again.
				return diskMounter.Interface.Mount(source, target, fstype, mountOptions)
			}
			log.Errorf("format of disk %q failed: type:(%q) target:(%q) options:(%q) error:(%v)", source, fstype, target, args, err)
			return err
		}
		// Disk is already formatted and failed to mount
		if len(fstype) == 0 || fstype == existingFormat {
			// This is mount error
			return mountErr
		}
		// Block device is formatted with unexpected filesystem, let the user know
		return fmt.Errorf("failed to mount the volume as %q, it already contains %s. Mount error: %v", fstype, existingFormat, mountErr)
	}

	return mountErr
}

func HasSpecificTagKey(tagKey string, disk *ecs.Disk) (bool, string) {
	exists := false
	for _, tag := range disk.Tags.Tag {
		if tag.TagKey == tagKey {
			exists = true
			return exists, tag.TagValue
		}
	}
	return exists, ""
}<|MERGE_RESOLUTION|>--- conflicted
+++ resolved
@@ -209,7 +209,7 @@
 		return "", err
 	}
 	if withArgs {
-		args := arr[1:]
+		args = arr[1:]
 		err = CheckCmdArgs(cmd, args...)
 		if err != nil {
 			return "", err
@@ -228,13 +228,9 @@
 
 	stdout, err := command.CombinedOutput()
 	if err != nil {
-<<<<<<< HEAD
 		return "", fmt.Errorf("Failed to exec command:%s, name:%s, args:%+v, stdout:%s, stderr:%s", cmd, name, args, string(stdout), err.Error())
-=======
-		return "", fmt.Errorf("Failed to exec cmd: " + cmd + ", stdout: " + string(stdout) + ", stderr: " + err.Error())
->>>>>>> 1cb3c8fb
-	}
-	log.Infof("Exec command %s is successfully.", cmd)
+	}
+	log.Infof("Exec command %s is successfully, name:%s, args:%+v", cmd, name, args)
 	return string(stdout), nil
 }
 
