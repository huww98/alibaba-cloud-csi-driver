--- conflicted
+++ resolved
@@ -109,7 +109,6 @@
 	// Attach CPFS to VSC
 	err = cs.attachDetacher.Attach(ctx, req.VolumeId, vscId)
 	if err != nil {
-<<<<<<< HEAD
 		if autoSwitch, _ := strconv.ParseBool(req.VolumeContext[_mpAutoSwitch]); autoSwitch && internal.IsAttachNotSupportedError(err) {
 			if req.VolumeContext[_vpcMountTarget] == "" {
 				return nil, status.Errorf(codes.InvalidArgument, "missing %q config in volume context as vsc mountpoint not supported", _vpcMountTarget)
@@ -121,10 +120,7 @@
 				},
 			}, nil
 		}
-		return nil, status.Errorf(codes.Internal, err.Error())
-=======
-		return nil, status.Error(codes.Internal, err.Error())
->>>>>>> e942a3f2
+		return nil, status.Error(codes.Internal, err.Error())
 	}
 
 	// TODO: if the cached vscid is already deleted, try to recreate a new primary vsc for lingjun node
