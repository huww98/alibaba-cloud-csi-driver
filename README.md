--- conflicted
+++ resolved
@@ -8,63 +8,8 @@
 
 Current Support: ***Alibaba cloud Disk, OSS, NAS, LVM***;
 
-<<<<<<< HEAD
+
 ### Disk CSI-Plugin
-=======
-## CSI Version Support
-
-CSI using with Kubrentes:
-
-| Kubernetes | CSI Version | CSI Status |
-| ------ | ------ | ------ |
-| v1.9  | v0.1   | Alpha |
-| v1.10 | v0.2   | Beta |
-| v1.11 | v0.3   | Beta |
-| v1.12 | v0.3   | Beta |
-| v1.13 | v1.0.0 | GA |
-| v1.14 | v1.0.0 | GA |
-
-## Requirements
-
-### 1. Kubernetes Configurations
-Enable Feature gates:
-
-	--feature-gates=VolumeSnapshotDataSource=true,CSINodeInfo=true,CSIDriverRegistry=true
-
-In Kubernetes 1.14, CSINodeInfo, CSIDriverRegistry are in beta, and no need to enable;
-
-Enable Privileged：
-
-	enable kube-apiserver with --allow-privileged=true ...
-	enable kubelet with --allow-privileged=true ...
-	
-**Note**
-
-- Since `v1.15.0-alpha.3` , the `--allow-privileged` is removed from kubelet options.
-
-Create CRDs for csidriver、csinodeinfo(Below 1.14 version):
-
-	# kubectl create -f https://raw.githubusercontent.com/kubernetes/csi-api/ab0df28581235f5350f27ce9c27485850a3b2802/pkg/crd/testdata/csidriver.yaml --validate=false 
-	# kubectl create -f https://raw.githubusercontent.com/kubernetes/csi-api/ab0df28581235f5350f27ce9c27485850a3b2802/pkg/crd/testdata/csinodeinfo.yaml --validate=false 
-
-
-### 2. RBAC
-
-	# kubectl create -f ./deploy/rbac.yaml
-
-### 3. Plugin Dependencies
-
-CSI v1.0.0 should be supported by below externals:
-
-| External Plugin Oversea Repo  | External Plugin Aliyun Repo |
-|-------- |---------------------|
-| quay.io/k8scsi/csi-attacher:v1.0.0 | registry.cn-hangzhou.aliyuncs.com/plugins/csi-attacher:v1.0.0 |
-| quay.io/k8scsi/csi-snapshotter:v1.2.0 | registry.cn-hangzhou.aliyuncs.com/acs/csi-snapshotter:v1.2.0 |
-| quay.io/k8scsi/csi-provisioner:v1.2.0 | registry.cn-hangzhou.aliyuncs.com/acs/csi-provisioner:v1.2.0 |
-| quay.io/k8scsi/csi-node-driver-registrar:v1.1.0 | registry.cn-hangzhou.aliyuncs.com/acs/csi-node-driver-registrar:v1.1.0 |
-
-## Disk CSI-Plugin
->>>>>>> deb36d15
 
 Disk csi-plugin support Alicloud disk provision and attachment. And alicloud disk is type of block storage, can only used as ReadWriteOnce mode. Only be attached to one node at the same time.
 
@@ -90,7 +35,6 @@
 More detail information pls refer to [LVM](./docs/lvm.md).
 
 
-<<<<<<< HEAD
 ## Community, discussion, contribution, and support
 
 Learn how to engage with the Kubernetes community on the [community page](https://kubernetes.io/community/).
@@ -101,10 +45,5 @@
 ### Code of conduct
 
 Participation in the Kubernetes community is governed by the [Kubernetes Code of Conduct](code-of-conduct.md).
-=======
-Please submit an issue at: [Issues](https://github.com/AliyunContainerService/csi-plugin/issues)
 
-## Community
-Join DingTalk group by the QR code below:
-![](./docs/ding_group.jpg)
->>>>>>> deb36d15
+Please submit an issue at: [Issues](https://github.com/AliyunContainerService/csi-plugin/issues)